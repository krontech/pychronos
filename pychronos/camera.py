--- conflicted
+++ resolved
@@ -1024,16 +1024,11 @@
     
     @camProperty()
     def batteryVoltage(self):
-<<<<<<< HEAD
-        """float: A measure of the power the removable battery is putting out, in volts. A happy battery outputs between 12v and 12.5v. This value is graphed on the battery screen on the Chronos."""
-        return self.power.battVoltageCam / 1000
-=======
         """float: The voltage that is currently being output from the removable battery. A healthy and fully charged battery outputs between 12v and 12.5v. This value is graphed on the battery screen on the Chronos."""
         #TEMPORARY query:
         self.power.queryPowerSocket(self.power)
 
-        return self.power.battVoltageCam
->>>>>>> e6526c55
+        return self.power.battVoltageCam / 1000
         
     @camProperty(notify=True, save=True, derivedFrom='saveAndPowerDownLowBatteryLevelPercent')
     def saveAndPowerDownLowBatteryLevelNormalized(self):
